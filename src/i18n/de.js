--- conflicted
+++ resolved
@@ -29,6 +29,7 @@
     "is_null": "ist null",
     "is_not_null": "ist nicht null"
   },
+
   "errors": {
     "no_filter": "Kein Filter ausgewählt",
     "empty_group": "Die Gruppe ist leer",
@@ -49,9 +50,4 @@
     "datetime_exceed_min": "Muss nach dem {0} sein",
     "datetime_exceed_max": "Muss vor dem {0} sein"
   }
-<<<<<<< HEAD
-
-}});
-=======
-}
->>>>>>> 91215b01
+}