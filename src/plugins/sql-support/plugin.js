--- conflicted
+++ resolved
@@ -84,25 +84,12 @@
                                 value+= sql.sep;
                             }
 
-<<<<<<< HEAD
-                                if (rule.type=='integer' || rule.type=='double' || rule.type=='boolean') {
-                                    v = changeType(v, rule.type, 'sql');
-                                }
-                                else if (!stmt) {
-                                    v = escapeString(v);
-                                }
-
-                                if (sql.fn) {
-                                    v = sql.fn(v);
-                                }
-=======
-                            if (rule.type=='integer' || rule.type=='double') {
-                                v = changeType(v, rule.type);
+                            if (rule.type=='integer' || rule.type=='double' || rule.type=='boolean') {
+                                v = changeType(v, rule.type, true);
                             }
                             else if (!stmt) {
                                 v = escapeString(v);
                             }
->>>>>>> 91215b01
 
                             if (sql.fn) {
                                 v = sql.fn(v);
@@ -150,27 +137,6 @@
     },
 
     /**
-<<<<<<< HEAD
-     * Change type of a value to int, float or boolean
-     * @param value {mixed}
-     * @param type {string}
-     * @return {mixed}
-     */
-    function changeType(value, type, db) {
-        switch (type) {
-            case 'integer': return parseInt(value);
-            case 'double': return parseFloat(value);
-            case 'boolean':
-                var bool = value.trim().toLowerCase() === "true" || value.trim() === '1' || value === 1;
-                if (db === 'sql') {
-                    return bool ? 1 : 0;
-                }
-                else {
-                    return bool;
-                }
-                break;
-            default: return value;
-=======
      * Sanitize the "sql" field of an operator
      * @param sql {string|object}
      * @return {object}
@@ -180,7 +146,6 @@
 
         if (sql === undefined) {
             return false;
->>>>>>> 91215b01
         }
 
         if (typeof sql === 'string') {
