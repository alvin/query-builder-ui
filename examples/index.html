--- conflicted
+++ resolved
@@ -271,8 +271,7 @@
       }]
     }]
   });
-})
-<<<<<<< HEAD
+});
 
 // set rules from MongoDB
 $('.set-mongo').on('click', function() {
@@ -292,8 +291,6 @@
     }]
   });
 });
-=======
->>>>>>> 91215b01
 
 // reset builder
 $('.reset').on('click', function() {
